/*
 * Copyright (C) 2011 Everit Kft. (http://www.everit.org)
 *
 * Licensed under the Apache License, Version 2.0 (the "License");
 * you may not use this file except in compliance with the License.
 * You may obtain a copy of the License at
 *
 *         http://www.apache.org/licenses/LICENSE-2.0
 *
 * Unless required by applicable law or agreed to in writing, software
 * distributed under the License is distributed on an "AS IS" BASIS,
 * WITHOUT WARRANTIES OR CONDITIONS OF ANY KIND, either express or implied.
 * See the License for the specific language governing permissions and
 * limitations under the License.
 */
package org.everit.json.schema;

import java.util.ArrayList;
import java.util.Collections;
import java.util.List;
import java.util.Objects;
import java.util.stream.Collectors;

/**
 * Thrown by {@link Schema} subclasses on validation failure.
 */
public class ValidationException extends RuntimeException {
  private static final long serialVersionUID = 6192047123024651924L;

  private static int getViolationCount(final List<ValidationException> causes) {
    int causeCount = causes.stream().mapToInt(ValidationException::getViolationCount).sum();
    return Math.max(1, causeCount);
  }

  /**
   * Sort of static factory method. It is used by {@link ObjectSchema} and {@link ArraySchema} to
   * create {@code ValidationException}s, handling the case of multiple violations occuring during
   * validation.
   *
   * <ul>
   * <li>If {@code failures} is empty, then it doesn't do anything</li>
   * <li>If {@code failures} contains 1 exception instance, then that will be thrown</li>
   * <li>Otherwise a new exception instance will be created, its {@link #getViolatedSchema()
   * violated schema} will be {@code rootFailingSchema}, and its {@link #getCausingExceptions()
   * causing exceptions} will be the {@code failures} list</li>
   * </ul>
   *
   * @param rootFailingSchema
   *          the schema which detected the {@code failures}
   * @param failures
   *          list containing validation failures to be thrown by this method
   */
  public static void throwFor(final Schema rootFailingSchema,
      final List<ValidationException> failures) {
    int failureCount = failures.size();
    if (failureCount == 0) {
      return;
    } else if (failureCount == 1) {
      throw failures.get(0);
    } else {
      throw new ValidationException(rootFailingSchema, new ArrayList<>(failures));
    }
  }

  private final StringBuilder pointerToViolation;

  private final transient Schema violatedSchema;

  private final List<ValidationException> causingExceptions;

  private final String keyword;

  /**
   * Deprecated, use {@code ValidationException(Schema, Class<?>, Object)} instead.
   *
   * @param expectedType
   *          the expected type
   * @param actualValue
   *          the violating value
   */
  @Deprecated
  public ValidationException(final Class<?> expectedType, final Object actualValue) {
    this(null, expectedType, actualValue);
  }

  /**
   * Constructor.
   *
   * @param violatedSchema
   *          the schema instance which detected the schema violation
   * @param expectedType
   *          the expected type
   * @param actualValue
   *          the violating value
   */
  public ValidationException(final Schema violatedSchema, final Class<?> expectedType,
      final Object actualValue) {
    this(violatedSchema, new StringBuilder("#"),
        "expected type: " + expectedType.getSimpleName() + ", found: "
            + (actualValue == null ? "null" : actualValue.getClass().getSimpleName()),
            Collections.emptyList());
  }

  /**
   * Constructor.
   *
   * @param violatedSchema
   *          the schema instance which detected the schema violation
   * @param expectedType
   *          the expected type
   * @param actualValue
   *          the violating value
   * @param keyword
   *          the violating keyword
   */
  public ValidationException(final Schema violatedSchema, final Class<?> expectedType,
                             final Object actualValue, final String keyword) {
    this(violatedSchema, new StringBuilder("#"),
            "expected type: " + expectedType.getSimpleName() + ", found: "
                    + (actualValue == null ? "null" : actualValue.getClass().getSimpleName()),
            Collections.emptyList(), keyword);
  }


  private ValidationException(final Schema rootFailingSchema,
      final List<ValidationException> causingExceptions) {
    this(rootFailingSchema, new StringBuilder("#"),
        getViolationCount(causingExceptions) + " schema violations found",
        causingExceptions);
  }

  /**
   * Constructor.
   *
   * @param violatedSchema
   *          the schema instance which detected the schema violation
   * @param message
   *          the readable exception message
   */
  public ValidationException(final Schema violatedSchema, final String message) {
    this(violatedSchema, new StringBuilder("#"), message, Collections.emptyList());
  }

  /**
   * Constructor.
   *
   * @param violatedSchema
   *          the schama instance which detected the schema violation
   * @param message
   *          the readable exception message
   * @param keyword
   *          the violated keyword
   */
  public ValidationException(final Schema violatedSchema,
                             final String message,
                             final String keyword) {
    this(violatedSchema,
            new StringBuilder("#"),
            message,
            Collections.emptyList(),
            keyword);
  }

  /***
   * Constructor.
   *
   * @param violatedSchema
   *          the schema instance which detected the schema violation
   * @param pointerToViolation
   *          a JSON pointer denoting the part of the document which violates the schema
   * @param message
   *          the readable exception message
   * @param causingExceptions
   *          a (possibly empty) list of validation failures. It is used if multiple schema
   *          violations are found by violatedSchema
   */
  ValidationException(final Schema violatedSchema, final StringBuilder pointerToViolation,
                      final String message,
                      final List<ValidationException> causingExceptions) {
    this(violatedSchema, pointerToViolation, message, causingExceptions, null);
  }

  /***
   * Constructor.
   *
   * @param violatedSchema
   *          the schema instance which detected the schema violation
   * @param pointerToViolation
   *          a JSON pointer denoting the part of the document which violates the schema
   * @param message
   *          the readable exception message
   * @param causingExceptions
   *          a (possibly empty) list of validation failures. It is used if multiple schema
   *          violations are found by violatedSchema
   * @param keyword
   *          the violated keyword
   */
  ValidationException(final Schema violatedSchema, final StringBuilder pointerToViolation,
      final String message,
      final List<ValidationException> causingExceptions,
      final String keyword) {
    super(message);
    this.violatedSchema = violatedSchema;
    this.pointerToViolation = pointerToViolation;
    this.causingExceptions = Collections.unmodifiableList(causingExceptions);
    this.keyword = keyword;
  }

  /**
   * Deprecated, use {@code ValidationException(Schema, String)} instead.
   *
   * @param message
   *          readable exception message
   */
  @Deprecated
  public ValidationException(final String message) {
    this((Schema) null, new StringBuilder("#"), message, Collections.emptyList());
  }

  private ValidationException(final StringBuilder pointerToViolation,
      final Schema violatedSchema,
      final String message,
      final List<ValidationException> causingExceptions,
      final String keyword) {
    this(violatedSchema, pointerToViolation, message, causingExceptions, keyword);
  }

  public ValidationException(final Schema violatedSchema, final String message,
      final List<ValidationException> causingExceptions) {
    this(violatedSchema, new StringBuilder("#"), message, causingExceptions);
  }

  private String escapeFragment(final String fragment) {
    return fragment.replace("~", "~0").replace("/", "~1");
  }

  public List<ValidationException> getCausingExceptions() {
    return causingExceptions;
  }

  @Override
  public String getMessage() {
    return getPointerToViolation() + ": " + super.getMessage();
  }

  /**
   * A JSON pointer denoting the part of the document which violates the schema. It always points
   * from the root of the document to the violating data fragment, therefore it always starts with
   * <code>#</code>.
   *
   * @return the JSON pointer
   */
  public String getPointerToViolation() {
    return pointerToViolation.toString();
  }

  public Schema getViolatedSchema() {
    return violatedSchema;
  }

  /**
   * Creates a new {@code ViolationException} instance based on this one, but with changed
   * {@link #getPointerToViolation() JSON pointer}.
   *
   * @param fragment
   *          the fragment of the JSON pointer to be prepended to existing pointers
   * @return the new instance
   */
  public ValidationException prepend(final String fragment) {
    return prepend(fragment, this.violatedSchema);
  }

  /**
   * Creates a new {@code ViolationException} instance based on this one, but with changed
   * {@link #getPointerToViolation() JSON pointer} and {link {@link #getViolatedSchema() violated
   * schema}.
   *
   * @param fragment
   *          the fragment of the JSON pointer to be prepended to existing pointers
   * @param violatedSchema
   *          the violated schema, which may not be the same as {@link #getViolatedSchema()}
   * @return the new {@code ViolationException} instance
   */
  public ValidationException prepend(final String fragment, final Schema violatedSchema) {
    String escapedFragment = escapeFragment(
        Objects.requireNonNull(fragment, "fragment cannot be null"));
    StringBuilder newPointer = this.pointerToViolation.insert(1, '/').insert(2, escapedFragment);
    List<ValidationException> prependedCausingExceptions = causingExceptions.stream()
        .map(exc -> exc.prepend(escapedFragment))
        .collect(Collectors.toList());
    return new ValidationException(newPointer, violatedSchema, super.getMessage(),
        prependedCausingExceptions, this.keyword);
  }

<<<<<<< HEAD
  public int getViolationCount() {
    return getViolationCount(causingExceptions);
=======
  public String getKeyword() {
    return keyword;
>>>>>>> ed438fb9
  }
}<|MERGE_RESOLUTION|>--- conflicted
+++ resolved
@@ -292,12 +292,12 @@
         prependedCausingExceptions, this.keyword);
   }
 
-<<<<<<< HEAD
+
   public int getViolationCount() {
     return getViolationCount(causingExceptions);
-=======
+  }
+  
   public String getKeyword() {
     return keyword;
->>>>>>> ed438fb9
   }
 }