/*
 * Copyright (C) 2011 Everit Kft. (http://www.everit.org)
 *
 * Licensed under the Apache License, Version 2.0 (the "License");
 * you may not use this file except in compliance with the License.
 * You may obtain a copy of the License at
 *
 *         http://www.apache.org/licenses/LICENSE-2.0
 *
 * Unless required by applicable law or agreed to in writing, software
 * distributed under the License is distributed on an "AS IS" BASIS,
 * WITHOUT WARRANTIES OR CONDITIONS OF ANY KIND, either express or implied.
 * See the License for the specific language governing permissions and
 * limitations under the License.
 */
package org.everit.json.schema;

import java.util.Collections;
import java.util.HashSet;
import java.util.Objects;
import java.util.Set;

import org.json.JSONWriter;

/**
 * Enum schema validator.
 *
 */
public class EnumSchema extends Schema {

  /**
   * Builder class for {@link EnumSchema}.
   */
  public static class Builder extends Schema.Builder<EnumSchema> {

    private Set<Object> possibleValues = new HashSet<>();

    @Override
    public EnumSchema build() {
      return new EnumSchema(this);
    }

    public Builder possibleValue(final Object possibleValue) {
      possibleValues.add(possibleValue);
      return this;
    }

    public Builder possibleValues(final Set<Object> possibleValues) {
      this.possibleValues = possibleValues;
      return this;
    }
  }

  public static Builder builder() {
    return new Builder();
  }

  private final Set<Object> possibleValues;

  public EnumSchema(final Builder builder) {
    super(builder);
    possibleValues = Collections.unmodifiableSet(new HashSet<>(builder.possibleValues));
  }

  public Set<Object> getPossibleValues() {
    return possibleValues;
  }

  @Override
  public void validate(final Object subject) {
    possibleValues
        .stream()
        .filter(val -> ObjectComparator.deepEquals(val, subject))
        .findAny()
        .orElseThrow(
            () -> new ValidationException(this, String.format("%s is not a valid enum value",
                subject), "enum"));
  }

  @Override
<<<<<<< HEAD
  void describePropertiesTo(final JSONWriter writer) {
    writer.key("type");
    writer.value("enum");
    writer.key("enum");
    writer.array();
    possibleValues.forEach(writer::value);
    writer.endArray();
  }

=======
  public boolean equals(Object o) {
    if (this == o) return true;
    if (o instanceof EnumSchema) {
      EnumSchema that = (EnumSchema) o;
      return that.canEqual(this) &&
              Objects.equals(possibleValues, that.possibleValues) &&
              super.equals(that);
    } else {
      return false;
    }
  }

  @Override
  public int hashCode() {
    return Objects.hash(super.hashCode(), possibleValues);
  }

  @Override
  protected boolean canEqual(Object other) {
    return other instanceof EnumSchema;
  }
>>>>>>> 86115051
}<|MERGE_RESOLUTION|>--- conflicted
+++ resolved
@@ -78,7 +78,6 @@
   }
 
   @Override
-<<<<<<< HEAD
   void describePropertiesTo(final JSONWriter writer) {
     writer.key("type");
     writer.value("enum");
@@ -88,14 +87,16 @@
     writer.endArray();
   }
 
-=======
-  public boolean equals(Object o) {
-    if (this == o) return true;
+  @Override
+  public boolean equals(final Object o) {
+    if (this == o) {
+      return true;
+    }
     if (o instanceof EnumSchema) {
       EnumSchema that = (EnumSchema) o;
       return that.canEqual(this) &&
-              Objects.equals(possibleValues, that.possibleValues) &&
-              super.equals(that);
+          Objects.equals(possibleValues, that.possibleValues) &&
+          super.equals(that);
     } else {
       return false;
     }
@@ -107,8 +108,8 @@
   }
 
   @Override
-  protected boolean canEqual(Object other) {
+  protected boolean canEqual(final Object other) {
     return other instanceof EnumSchema;
   }
->>>>>>> 86115051
+
 }