--- conflicted
+++ resolved
@@ -15,22 +15,10 @@
  */
 package org.everit.json.schema;
 
-<<<<<<< HEAD
-import java.io.StringWriter;
-import java.util.Arrays;
-import java.util.HashSet;
-import java.util.Set;
-import java.util.stream.Collectors;
-import java.util.stream.IntStream;
-
-=======
 import org.everit.json.schema.internal.JSONPrinter;
->>>>>>> 03f3d606
 import org.json.JSONArray;
 import org.json.JSONException;
 import org.json.JSONObject;
-import org.json.JSONWriter;
-import org.junit.Assert;
 import org.junit.Before;
 import org.junit.Ignore;
 import org.junit.Test;
@@ -47,40 +35,6 @@
 
 public class EnumSchemaTest {
 
-<<<<<<< HEAD
-  private Set<Object> possibleValues;
-
-  @Before
-  public void before() {
-    possibleValues = new HashSet<>();
-    possibleValues.add(true);
-    possibleValues.add("foo");
-  }
-
-  @Test
-  public void failure() {
-    TestSupport.failureOf(subject())
-        .expectedPointer("#")
-        .expectedKeyword("enum")
-        .input(new JSONArray("[1]"))
-        .expect();
-  }
-
-  private EnumSchema subject() {
-    return EnumSchema.builder().possibleValues(possibleValues).build();
-  }
-
-  @Test
-  public void success() {
-    possibleValues.add(new JSONArray());
-    possibleValues.add(new JSONObject("{\"a\" : 0}"));
-    EnumSchema subject = subject();
-    subject.validate(true);
-    subject.validate("foo");
-    subject.validate(new JSONArray());
-    subject.validate(new JSONObject("{\"a\" : 0}"));
-  }
-=======
     private Set<Object> possibleValues;
 
     @Before
@@ -141,23 +95,5 @@
                 .suppress(Warning.STRICT_INHERITANCE)
                 .verify();
     }
->>>>>>> 03f3d606
 
-  private Set<Object> asSet(final JSONArray array) {
-    return new HashSet<>(IntStream.range(0, array.length())
-        .mapToObj(i -> array.get(i))
-        .collect(Collectors.toSet()));
-  }
-
-  @Test
-  public void toStringTest() {
-    StringWriter buffer = new StringWriter();
-    subject().describeTo(new JSONWriter(buffer));
-    JSONObject actual = new JSONObject(buffer.getBuffer().toString());
-    Assert.assertEquals(2, JSONObject.getNames(actual).length);
-    Assert.assertEquals("enum", actual.get("type"));
-    JSONArray pv =
-        new JSONArray(Arrays.asList(true, "foo"));
-    Assert.assertEquals(asSet(pv), asSet(actual.getJSONArray("enum")));
-  }
 }