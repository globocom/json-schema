--- conflicted
+++ resolved
@@ -23,25 +23,6 @@
 
 public class BooleanSchemaTest {
 
-<<<<<<< HEAD
-  @Test
-  public void failure() {
-    TestSupport.failureOf(BooleanSchema.INSTANCE)
-        .expectedKeyword("type")
-        .input("false")
-        .expect();
-  }
-
-  @Test
-  public void success() {
-    BooleanSchema.INSTANCE.validate(true);
-  }
-
-  @Test
-  public void toStringTest() {
-    Assert.assertEquals("{\"type\":\"boolean\"}", BooleanSchema.INSTANCE.toString());
-  }
-=======
     @Test
     public void failure() {
         TestSupport.failureOf(BooleanSchema.INSTANCE)
@@ -67,5 +48,4 @@
                 .verify();
     }
 
->>>>>>> 03f3d606
 }